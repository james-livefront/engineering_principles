# Livefront Engineering Principles

AI-powered code review and generation that enforces consistent engineering standards across Android, iOS, and Web platforms. Generates prompts with 85% accuracy for detecting security, accessibility, and architecture violations.

## Quick Start

```bash
# Install
git clone <repo-url> && cd engineering_principles
uv sync

<<<<<<< HEAD
# Generate a code review prompt for your platform
uv run python principles_cli.py review --platform web --focus security,accessibility

# Generate a code writing prompt
uv run python principles_cli.py generate --platform android --component ui
=======
# Generate enhanced code review prompt (includes technical detection patterns)
uv run python principles_cli.py review --platform web --focus security

# Generate a code writing prompt for Android UI components
uv run python principles_cli.py generate --platform android --component ui

# Evaluate prompt effectiveness with AI models (85% accuracy by default)
uv run python eval_runner.py --init-config eval_config.yaml  # Create initial config
# Edit config with API keys, then:
uv run python eval_runner.py --mode detection  # Uses eval_config.yaml by default

# Try LLM-enhanced mode for latest practices
uv run python eval_runner.py --mode detection --enhanced
```

## System Architecture

This modular system separates core knowledge from implementation details:

```
engineering_principles/
├── core/                    # Shared knowledge base
│   ├── philosophy.yaml      # Core values and mantras
│   ├── principles.yaml      # All 15 engineering principles
│   ├── platforms.yaml       # Platform-specific configurations
│   └── enforcement.yaml     # How principles are enforced
│
├── modules/
│   ├── detection/          # For code review and analysis
│   │   ├── rules/          # Detection patterns by principle
│   │   ├── severity.yaml   # Issue severity mappings
│   │   └── context.yaml    # Context identification rules
│   │
│   └── generation/         # For code creation
│       ├── examples/       # Positive pattern examples
│       └── guidance.yaml   # Implementation guidance
│
├── evals/                  # Evaluation datasets
│   ├── detection/          # Test cases for detection
│   └── generation/         # Test cases for generation
│
├── principles_cli.py       # Command-line interface
├── eval_runner.py          # Evaluation framework for testing prompts
└── eval_config.yaml        # Sample configuration file
```

**Key Features:**

- **Modular Design**: Core philosophy separate from implementation
- **Platform-Aware**: Android, iOS, and Web-specific guidance
- **Context-Sensitive**: Different rules for UI vs business logic vs data layer
- **Severity-Based**: Critical, Blocking, Required, Recommended, Informational
- **AI-Powered**: Generates prompts for AI code review and generation
- **Enhanced by Default**: Automatically includes technical detection patterns for 85% accuracy
- **LLM Enhancement**: Optional mode for latest security/accessibility best practices

## Engineering Principles

**Priority Order:** Security > Accessibility > Testing > Performance > Code Style

### The 15 Core Principles

1. **Accessibility** - Equal access regardless of ability or disability
2. **Code Consistency** - Consistent style across platforms and teams
3. **Zero TODOs** - Track work outside source code via tickets
4. **Security** - HTTPS everywhere, no secrets in source control
5. **Unidirectional Data Flow** - Predictable state management patterns
6. **Testing** - 80% minimum coverage on business logic
7. **Flexible Layout** - Support all screen sizes and orientations
8. **Continuous Integration** - Automated quality checks and deployment
9. **Code Reviews** - Every line peer-reviewed before merge
10. **Zero Build Warnings** - Clean build output with no warnings
11. **Design Integrity** - Match designs exactly as specified
12. **Localization** - Support any locale and language
13. **Minimal Dependencies** - Reduce third-party risk and complexity
14. **Compatibility** - Document and support required versions
15. **Documentation** - README with setup, build, test, and release info

### Enforcement Levels

- **Critical**: Security and accessibility violations - *Blocks merge immediately*
- **Blocking**: Test coverage, build warnings, TODOs - *Must fix before merge*
- **Required**: Design integrity, documentation - *Should fix before merge*
- **Recommended**: Code style, best practices - *Improve when possible*
- **Informational**: Suggestions and tips - *Consider for future improvements*

## CLI Usage

The `principles_cli.py` script generates custom AI prompts by combining modular YAML data. **All prompts are automatically enhanced with technical detection rules** from the `modules/detection/rules/` directory for maximum effectiveness.

### **Enhancement Modes**

**Default Enhancement** (Always Active):

- Includes specific technical detection patterns
- 85% accuracy on evaluation tests
- No additional flags required

**LLM Enhancement** (Optional):

- Uses AI to add latest OWASP Top 10, WCAG 2.2 practices
- Includes 2024-2025 security/accessibility updates
- Perfect for staying current with emerging threats
- Adaptive to new vulnerability patterns and attack vectors

### **How Enhancement Works**

**Rule-Based Enhancement** (Default):

- Automatically loads detection patterns from `modules/detection/rules/`
- Includes specific regex patterns, platform checks, and technical guidance
- Maps engineering principles to concrete, actionable detection rules
- Example: "HTTPS everywhere" becomes specific HTTP URL pattern detection

**LLM Enhancement** (--enhanced):

- Takes the rule-enhanced prompt as input
- Uses AI to add cutting-edge security/accessibility knowledge
- Updates with latest CVEs, framework vulnerabilities, and accessibility APIs
- Contextual for your specific platform and focus areas

### Basic Commands

#### `review` - Code Review Prompts

Generate prompts for reviewing existing code against engineering principles.

```bash
python principles_cli.py review --platform <platform> --focus <areas>
```

**Options:**

- `--platform`: `android`, `ios`, or `web`
- `--focus`: Comma-separated focus areas (default: `security,accessibility,testing`)

**Examples:**

```bash
# Focus on security and accessibility for web
uv run python principles_cli.py review --platform web --focus security,accessibility

# All principles for Android
uv run python principles_cli.py review --platform android --focus security,accessibility,testing,design,documentation

# Just security for iOS
uv run python principles_cli.py review --platform ios --focus security
```

#### `generate` - Code Writing Prompts

Generate prompts for writing new code that follows principles.

```bash
uv run python principles_cli.py generate --platform <platform> --component <type>
```

**Options:**

- `--platform`: `android`, `ios`, or `web`
- `--component`: `ui`, `business-logic`, or `data-layer` (default: `ui`)

**Examples:**

```bash
# Generate UI component prompt for web
uv run python principles_cli.py generate --platform web --component ui

# Generate business logic prompt for Android
uv run python principles_cli.py generate --platform android --component business-logic
```

#### `architecture` - Architecture Guidance

Generate architectural guidance for specific layers.

```bash
uv run python principles_cli.py architecture --platform <platform> --layer <layer>
```

#### `dependencies` - Dependency Evaluation

Generate prompts for evaluating third-party dependencies.

```bash
uv run python principles_cli.py dependencies --platform <platform> --check <deps>
```

### Platform-Specific Considerations

**Android:**

- Minimum SDK 24, Target SDK 28
- Approved dependencies: Dagger, RxJava2, Retrofit
- Tools: lint, ktlint, detekt
- Layouts: Responsive, portrait/landscape
- Security: EncryptedSharedPreferences

**iOS:**

- iOS 12+, iPhone only (SE to XS Max)
- First-party dependencies only
- Tools: SwiftLint, Slather
- Layouts: Code-based (no nibs)
- Security: Keychain for private data

**Web:**

- Browsers: Chrome, Safari, Firefox, Edge, IE 11
- Dependencies: React, Redux, TypeScript, Jest
- Tools: eslint, stylelint, tsc
- Layouts: Responsive, mobile-first
- Markup: Semantic HTML, WCAG 2.1

### Advanced Focus Areas

Available focus areas for the `--focus` parameter:

- `security` - HTTPS, secrets, encryption, input validation
- `accessibility` - Screen readers, WCAG compliance, keyboard navigation
- `testing` - Unit tests, coverage, test quality
- `design` - Design matching, responsive layouts
- `documentation` - README, API docs, inline comments
- `architecture` - Data flow, separation of concerns
- `performance` - Optimization, caching, lazy loading
- `localization` - Internationalization support
- `compatibility` - Version support, browser compatibility

## Evaluation Framework

Test the effectiveness of generated prompts using comprehensive test cases with real AI models.

### **Performance Metrics**

The evaluation framework shows **significant improvements** with our enhanced prompt generation:

| Mode | Accuracy | Precision | Recall | F1 Score |
|------|----------|-----------|--------|----------|
| **Basic Principles** | 60% | 75% | 75% | 75% |
| **Enhanced (Default)** | **85%** | **84%** | **100%** | **91%** |
| **LLM Enhanced** | 80% | 88% | 88% | 88% |

**Key Improvements:**

- **+25% accuracy** with rule-based enhancement (now default)
- **Perfect recall** - catches all actual violations
- **Excellent F1 scores** - balanced precision and recall
- **Category specific**: 80% security detection, 90% accessibility detection

### Setup & Configuration

**1. Install Dependencies**

This project uses `uv` for modern Python dependency management and virtual environments.

```bash
# Install uv if you haven't already
pip install uv

# Install all dependencies (production + development)
uv sync

# Or install only production dependencies
uv install
```

**2. Create Config File**
>>>>>>> 3fa2a162

# Test prompt effectiveness (optional)
uv run python eval_runner.py --init-config eval_config.yaml
# Add API keys to eval_config.yaml, then:
uv run python eval_runner.py --mode detection
```

## The 15 Core Principles

1. **Security** - HTTPS everywhere, no secrets in source
2. **Accessibility** - WCAG 2.1, screen reader support  
3. **Testing** - 80% coverage on business logic
4. **Zero TODOs** - Track work in tickets, not code
5. **Code Reviews** - Every line peer-reviewed
6. **Zero Warnings** - Clean build output
7. **Design Integrity** - Match designs exactly
8. **Unidirectional Data Flow** - Predictable state management
9. **Code Consistency** - Platform linters and style guides
10. **Flexible Layout** - All screen sizes and orientations
11. **Localization** - No hard-coded strings
12. **Minimal Dependencies** - Reduce third-party risk
13. **Documentation** - README with setup/build/test
14. **Compatibility** - Support required versions
15. **Continuous Integration** - Automated quality checks

**Priority:** Security > Accessibility > Testing > Performance > Code Style

## CLI Commands

### `review` - Generate code review prompts

```bash
uv run python principles_cli.py review --platform <android|ios|web> --focus <areas>

# Examples
uv run python principles_cli.py review --platform web --focus security
uv run python principles_cli.py review --platform ios --focus security,accessibility,testing
```

### `generate` - Generate code writing prompts

```bash
uv run python principles_cli.py generate --platform <android|ios|web> --component <ui|business-logic|data-layer>

# Examples  
uv run python principles_cli.py generate --platform android --component ui
uv run python principles_cli.py generate --platform web --component business-logic
```

## Platform Requirements

**Android:** SDK 24+, Dagger, RxJava2, Retrofit, lint/ktlint/detekt  
**iOS:** iOS 12+, first-party only, SwiftLint, code-based layouts  
**Web:** React, TypeScript, Jest, eslint/stylelint, IE 11+

## Documentation

- [Evaluation Framework](docs/evaluation.md) - Test prompts with AI models
- [Integration Guide](docs/integration.md) - CI/CD, VS Code, Git hooks  
- [API Providers](docs/api-providers.md) - OpenAI, Anthropic, Ollama setup
- [Development](docs/development.md) - Contributing and architecture

<<<<<<< HEAD
## Philosophy

> "Livefront Engineers are craftspeople."

We don't defer work. The design is the spec.
=======
### Updating Platform Requirements

1. Modify `core/platforms.yaml`
2. Update platform-specific rules
3. Test with representative codebases
4. Update documentation

### Contributing

1. Follow the modular structure
2. Add test cases for new rules
3. Update documentation
4. Ensure backward compatibility
>>>>>>> 3fa2a162
<|MERGE_RESOLUTION|>--- conflicted
+++ resolved
@@ -1,21 +1,28 @@
 # Livefront Engineering Principles
 
-AI-powered code review and generation that enforces consistent engineering standards across Android, iOS, and Web platforms. Generates prompts with 85% accuracy for detecting security, accessibility, and architecture violations.
+A modular system for encoding and enforcing Livefront's engineering principles through AI-powered code detection and generation.
+
+## Philosophy
+
+> "Livefront Engineers are craftspeople."
+
+We give a damn about building software that is reliable, performant, maintainable, and remarkably fun to use.
+
+**Core Mantras:**
+
+- **We don't defer work**: If it can be done now, do it now. Otherwise, create a ticket.
+- **The design is the spec**: We deliver working software that fulfills the vision laid out in the designs.
 
 ## Quick Start
 
 ```bash
-# Install
-git clone <repo-url> && cd engineering_principles
+# Clone and navigate to the repository
+git clone <repo-url>
+cd engineering_principles
+
+# Install dependencies
 uv sync
 
-<<<<<<< HEAD
-# Generate a code review prompt for your platform
-uv run python principles_cli.py review --platform web --focus security,accessibility
-
-# Generate a code writing prompt
-uv run python principles_cli.py generate --platform android --component ui
-=======
 # Generate enhanced code review prompt (includes technical detection patterns)
 uv run python principles_cli.py review --platform web --focus security
 
@@ -283,76 +290,498 @@
 ```
 
 **2. Create Config File**
->>>>>>> 3fa2a162
-
-# Test prompt effectiveness (optional)
+
+```bash
 uv run python eval_runner.py --init-config eval_config.yaml
-# Add API keys to eval_config.yaml, then:
+```
+
+This creates `eval_config.yaml` which is automatically used by all subsequent runs.
+
+**3. Add API Keys**
+Edit `eval_config.yaml` with your actual API keys:
+
+```yaml
+defaults:
+  provider: openai
+  temperature: 0.1
+  max_tokens: 1000
+
+providers:
+  openai:
+    api_key: sk-your-actual-openai-key-here
+    default_model: gpt-4o
+
+  anthropic:
+    api_key: sk-ant-your-actual-anthropic-key-here
+    default_model: claude-3-5-sonnet-20241022
+
+  groq:
+    api_key: gsk-your-actual-groq-key-here
+    default_model: llama-3.1-70b-versatile
+
+  together:
+    api_key: your-actual-together-key-here
+    default_model: meta-llama/Meta-Llama-3.1-70B-Instruct-Turbo
+
+  # Local models - no API key needed
+  ollama:
+    base_url: http://localhost:11434/v1
+    default_model: llama3.1
+```
+
+### AI Provider Integration
+
+**Supported Providers:**
+
+- **OpenAI**: GPT-4, GPT-4o, GPT-3.5-turbo
+- **Anthropic**: Claude 3.5 Sonnet, Claude 3 Opus
+- **Together AI**: Llama 3.1, Mixtral, CodeLlama
+- **Groq**: Ultra-fast Llama inference
+- **Ollama**: Local models (no API key needed)
+- **Custom**: Your own API endpoints
+
+**Getting API Keys:**
+
+**OpenAI:**
+
+1. Go to <https://platform.openai.com/api-keys>
+2. Create new secret key (starts with `sk-`)
+
+**Anthropic (Claude):**
+
+1. Go to <https://console.anthropic.com/>
+2. Create API key (starts with `sk-ant-`)
+
+**Groq:**
+
+1. Go to <https://console.groq.com/>
+2. Get API key (starts with `gsk-`)
+
+**Together AI:**
+
+1. Go to <https://api.together.xyz/>
+2. Get API key from dashboard
+
+**Ollama (Local - No Key Needed):**
+
+1. Install: <https://ollama.ai/>
+2. Run: `ollama run llama3.1`
+
+**Configuration Priority:**
+
+Settings are applied in this order (highest to lowest):
+
+1. **Command line args** (`--provider`, `--model`)
+2. **Config file** (`eval_config.yaml`)
+3. **Environment variables** (`OPENAI_API_KEY`, etc.)
+4. **Built-in defaults**
+
+### Running Tests
+
+**Basic Detection Tests:**
+
+```bash
+# Test with default enhanced prompts (85% accuracy)
 uv run python eval_runner.py --mode detection
-```
-
-## The 15 Core Principles
-
-1. **Security** - HTTPS everywhere, no secrets in source
-2. **Accessibility** - WCAG 2.1, screen reader support  
-3. **Testing** - 80% coverage on business logic
-4. **Zero TODOs** - Track work in tickets, not code
-5. **Code Reviews** - Every line peer-reviewed
-6. **Zero Warnings** - Clean build output
-7. **Design Integrity** - Match designs exactly
-8. **Unidirectional Data Flow** - Predictable state management
-9. **Code Consistency** - Platform linters and style guides
-10. **Flexible Layout** - All screen sizes and orientations
-11. **Localization** - No hard-coded strings
-12. **Minimal Dependencies** - Reduce third-party risk
-13. **Documentation** - README with setup/build/test
-14. **Compatibility** - Support required versions
-15. **Continuous Integration** - Automated quality checks
-
-**Priority:** Security > Accessibility > Testing > Performance > Code Style
-
-## CLI Commands
-
-### `review` - Generate code review prompts
-
-```bash
-uv run python principles_cli.py review --platform <android|ios|web> --focus <areas>
-
-# Examples
-uv run python principles_cli.py review --platform web --focus security
-uv run python principles_cli.py review --platform ios --focus security,accessibility,testing
-```
-
-### `generate` - Generate code writing prompts
-
-```bash
-uv run python principles_cli.py generate --platform <android|ios|web> --component <ui|business-logic|data-layer>
-
-# Examples  
-uv run python principles_cli.py generate --platform android --component ui
-uv run python principles_cli.py generate --platform web --component business-logic
-```
-
-## Platform Requirements
-
-**Android:** SDK 24+, Dagger, RxJava2, Retrofit, lint/ktlint/detekt  
-**iOS:** iOS 12+, first-party only, SwiftLint, code-based layouts  
-**Web:** React, TypeScript, Jest, eslint/stylelint, IE 11+
-
-## Documentation
-
-- [Evaluation Framework](docs/evaluation.md) - Test prompts with AI models
-- [Integration Guide](docs/integration.md) - CI/CD, VS Code, Git hooks  
-- [API Providers](docs/api-providers.md) - OpenAI, Anthropic, Ollama setup
-- [Development](docs/development.md) - Contributing and architecture
-
-<<<<<<< HEAD
-## Philosophy
-
-> "Livefront Engineers are craftspeople."
-
-We don't defer work. The design is the spec.
-=======
+
+# Test with LLM-enhanced prompts (latest practices)
+uv run python eval_runner.py --mode detection --enhanced
+
+# Test with different providers
+uv run python eval_runner.py --provider anthropic --mode detection
+uv run python eval_runner.py --provider groq --mode detection --enhanced
+uv run python eval_runner.py --provider ollama --mode detection
+
+# List all available providers
+uv run python eval_runner.py --list-providers
+```
+
+**Specific Principles:**
+
+```bash
+# Test only security and accessibility (default enhanced)
+uv run python eval_runner.py --mode detection --principles security,accessibility
+
+# Test with LLM enhancement for latest practices
+uv run python eval_runner.py --mode detection --principles security,accessibility --enhanced
+
+# Test only architecture principles
+uv run python eval_runner.py --mode detection --principles architecture
+```
+
+**Custom Prompts:**
+
+```bash
+# Test your own prompt file
+uv run python principles_cli.py review --platform web > my_prompt.txt
+uv run python eval_runner.py --prompt-file my_prompt.txt --mode detection
+
+# Save results to file
+uv run python eval_runner.py --mode detection --output results.md
+```
+
+**Model Comparison:**
+
+```bash
+# Compare different models on same test
+uv run python eval_runner.py --provider openai --model gpt-4o --output gpt4_results.md
+uv run python eval_runner.py --provider anthropic --output claude_results.md
+uv run python eval_runner.py --provider groq --output groq_results.md
+
+# Compare results
+diff gpt4_results.md claude_results.md
+```
+
+**Generation Tests:**
+
+```bash
+# Test generation prompts
+uv run python eval_runner.py --mode generation --categories ui_component
+
+# Test both detection and generation
+uv run python eval_runner.py --mode both --output full_report.md
+```
+
+### Available Test Cases
+
+**Detection Tests** (`evals/detection/`):
+
+- `security_test_cases.yaml` - 10 security violation scenarios
+- `accessibility_test_cases.yaml` - 10 accessibility compliance tests
+- `testing_test_cases.yaml` - 8 testing principle violations
+- `architecture_test_cases.yaml` - 7 architecture pattern violations
+
+**Generation Tests** (`evals/generation/`):
+
+- `ui_component_challenges.yaml` - 6 UI component creation challenges
+
+### Understanding Results
+
+**Evaluation Metrics:**
+
+- **Accuracy**: Percentage of correct detections
+- **Precision**: True positives / (True positives + False positives)
+- **Recall**: True positives / (True positives + False negatives)
+- **F1 Score**: Harmonic mean of precision and recall
+- **Per-Category Performance**: Breakdown by principle type
+
+**Example Evaluation Report:**
+
+```markdown
+# Engineering Principles Evaluation Report
+
+## Overall Results
+- Total Tests: 35
+- Correct Predictions: 28
+- **Accuracy: 80.00%**
+- **Precision: 85.71%**
+- **Recall: 75.00%**
+- **F1 Score: 80.00%**
+
+## Results by Category
+- **Security**: 8/10 (80.00%)
+- **Accessibility**: 9/10 (90.00%)
+- **Testing**: 6/8 (75.00%)
+- **Architecture**: 5/7 (71.43%)
+```
+
+## Integration & Workflows
+
+### Git Hooks Integration
+
+Enforce principles before commits:
+
+```bash
+#!/bin/bash
+# .git/hooks/pre-commit
+
+echo "Checking engineering principles..."
+uv run python principles_cli.py review --platform web --focus security,accessibility
+
+# Optional: Use with an AI tool to review staged changes
+# git diff --staged | your-ai-tool --prompt "$(uv run python principles_cli.py review)"
+```
+
+Make executable: `chmod +x .git/hooks/pre-commit`
+
+### VS Code Tasks Integration
+
+#### Per-Project Integration (Recommended)
+
+Add a `.vscode/tasks.json` file to each project:
+
+**For a Web Project:**
+
+```json
+{
+  "version": "2.0.0",
+  "tasks": [
+    {
+      "label": "Review with Engineering Principles",
+      "type": "shell",
+      "command": "python",
+      "args": [
+        "/path/to/engineering_principles/principles_cli.py",
+        "review",
+        "--platform", "web",
+        "--focus", "${input:focus}"
+      ],
+      "group": "build",
+      "presentation": {
+        "echo": true,
+        "reveal": "always",
+        "panel": "new"
+      }
+    }
+  ],
+  "inputs": [
+    {
+      "id": "focus",
+      "type": "pickString",
+      "description": "Focus areas for review",
+      "options": [
+        "security,accessibility",
+        "security,accessibility,testing",
+        "design,accessibility",
+        "performance,security"
+      ],
+      "default": "security,accessibility"
+    }
+  ]
+}
+```
+
+#### Usage
+
+1. Open Command Palette: `Cmd+Shift+P` (Mac) or `Ctrl+Shift+P` (Windows/Linux)
+2. Type "Tasks: Run Task"
+3. Select "Review with Engineering Principles"
+4. Choose focus areas from predefined options
+5. Copy generated prompt to use with AI tools
+
+### CI/CD Integration
+
+```yaml
+# .github/workflows/pr-review.yml
+name: Engineering Principles Check
+on: pull_request
+
+jobs:
+  principles-check:
+    runs-on: ubuntu-latest
+    steps:
+      - uses: actions/checkout@v3
+      - name: Install dependencies
+        run: pip install openai pyyaml
+      - name: Run evaluations
+        env:
+          OPENAI_API_KEY: ${{ secrets.OPENAI_API_KEY }}
+        run: |
+          python eval_runner.py --mode detection --output eval_results.md
+          cat eval_results.md >> $GITHUB_STEP_SUMMARY
+```
+
+### Shell Aliases
+
+Add to `.bashrc` or `.zshrc`:
+
+```bash
+# Quick principle checks
+alias lvf-review='python ~/path/to/principles_cli.py review'
+alias lvf-generate='python ~/path/to/principles_cli.py generate'
+alias lvf-eval='python ~/path/to/eval_runner.py'
+
+# Platform-specific shortcuts
+alias lvf-android='lvf-review --platform android'
+alias lvf-ios='lvf-review --platform ios'
+alias lvf-web='lvf-review --platform web'
+```
+
+## Examples
+
+### Real-World Workflow: Adding a New Feature
+
+```bash
+# 1. Generate code for the new feature
+uv run python principles_cli.py generate --platform web --component ui > feature_prompt.txt
+
+# 2. Use prompt with your AI assistant to write initial code
+cat feature_prompt.txt | your-ai-tool
+
+# 3. Review the generated code
+uv run python principles_cli.py review --platform web --focus security,accessibility > review_prompt.txt
+
+# 4. Use review prompt to check compliance
+cat review_prompt.txt | your-ai-tool --input generated_code.tsx
+
+# 5. Test prompt effectiveness
+uv run python eval_runner.py --prompt-file review_prompt.txt --mode detection
+```
+
+### Testing Prompt Effectiveness
+
+```bash
+# Test default enhanced prompts (85% accuracy)
+uv run python eval_runner.py --mode detection --principles security,accessibility --output baseline.md
+
+# Test with latest security/accessibility practices
+uv run python eval_runner.py --mode detection --principles security,accessibility --enhanced --output llm_enhanced.md
+
+# Compare enhancement modes
+diff baseline.md llm_enhanced.md
+
+# Test generation prompts create compliant code
+uv run python eval_runner.py --mode generation --categories ui_component --output generation_report.md
+```
+
+### Dependency Evaluation Example
+
+```bash
+# Check if a new dependency aligns with principles
+uv run python principles_cli.py dependencies --platform web --check some-new-library
+
+# Output includes:
+# - Build vs buy analysis
+# - Security considerations
+# - Maintenance burden assessment
+# - Alternative suggestions
+```
+
+## Troubleshooting
+
+### Common Issues
+
+**Evaluation Runner:**
+
+- **"OpenAI package not found"**: Run `uv sync` to install dependencies
+- **"API key required"**: Check config file, environment variables, or use `--api-key`
+- **"Error calling API"**: Verify API key, check credits/rate limits, test internet connection
+- **"Model not found"**: Use `--list-providers` to see available models
+- **Low accuracy scores**: Try `--enhanced` flag for LLM-enhanced prompts with latest practices
+
+**CLI Issues:**
+
+- **File not found errors**: Ensure you're running from the repository root
+- **Invalid platform**: Use `android`, `ios`, or `web` (lowercase)
+- **Empty output**: Check that YAML files aren't corrupted
+- **Missing dependencies**: Run `uv sync` to install all required packages
+
+### Validation Commands
+
+```bash
+# Test config loading
+uv run python -c "from eval_runner import load_config; print(load_config('eval_config.yaml'))"
+
+# Test provider setup
+uv run python eval_runner.py --list-providers
+
+# Check YAML syntax
+uv run python -c "import yaml; yaml.safe_load(open('core/principles.yaml'))"
+
+# Verify CLI functionality
+uv run python principles_cli.py --help
+uv run python eval_runner.py --help
+```
+
+### Local Development (No API Costs)
+
+```bash
+# Install and use Ollama for free local testing
+curl https://ollama.ai/install.sh | sh
+ollama pull llama3.1
+uv run python eval_runner.py --provider ollama --mode detection
+```
+
+## Development
+
+### Project Structure
+
+This project uses modern Python tooling for development:
+
+- **uv** - Fast Python package manager and virtual environment manager
+- **pytest** - Testing framework with coverage reporting
+- **ruff** - Fast Python linter (replaces flake8, isort, etc.)
+- **black** - Code formatting
+- **mypy** - Static type checking
+- **pre-commit** - Git hooks for code quality
+
+### Development Setup
+
+```bash
+# Clone the repository
+git clone <repo-url>
+cd engineering_principles
+
+# Install all dependencies (production + development)
+uv sync
+
+# Install pre-commit hooks (optional but recommended)
+uv run pre-commit install
+```
+
+### Running Tests
+
+```bash
+# Run all tests with coverage
+uv run pytest
+
+# Run tests in verbose mode
+uv run pytest -v
+
+# Run specific test file
+uv run pytest tests/test_eval_runner.py
+
+# Run with coverage report
+uv run pytest --cov-report=html
+```
+
+### Code Quality
+
+```bash
+# Format code with black
+uv run black .
+
+# Lint with ruff (auto-fix issues)
+uv run ruff check . --fix
+
+# Type checking with mypy
+uv run mypy . --ignore-missing-imports
+
+# Run all quality checks
+uv run pre-commit run --all-files
+```
+
+### Adding Dependencies
+
+```bash
+# Add production dependency
+uv add <package-name>
+
+# Add development dependency
+uv add --dev <package-name>
+
+# Update all dependencies
+uv sync
+```
+
+### Project Standards
+
+- **Test Coverage**: Minimum 25% overall, aiming for 80% on business logic
+- **Type Hints**: All public functions should have type annotations
+- **Documentation**: All modules and classes should have docstrings
+- **Code Style**: Black formatting with 88-character line length
+- **Linting**: Ruff with strict settings for imports, code quality
+
+## Maintenance & Evolution
+
+### Adding New Principles
+
+1. Add to `core/principles.yaml` with rationale
+2. Create detection rules in `modules/detection/rules/`
+3. Add generation guidance in `modules/generation/guidance.yaml`
+4. Create test cases in `evals/`
+5. Update this README
+
 ### Updating Platform Requirements
 
 1. Modify `core/platforms.yaml`
@@ -365,5 +794,4 @@
 1. Follow the modular structure
 2. Add test cases for new rules
 3. Update documentation
-4. Ensure backward compatibility
->>>>>>> 3fa2a162
+4. Ensure backward compatibility